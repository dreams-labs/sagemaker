--- conflicted
+++ resolved
@@ -218,15 +218,11 @@
     if len(X_full) != len(y_pred):
         raise ValueError(f"{split}: features rows ({len(X_full)}) must match y_pred rows ({len(y_pred)})")
 
-<<<<<<< HEAD
-    # 1) Epoch-offset filtering (compute once and derive a boolean mask for alignment)
-=======
     # If Validation set, the dates are 30 days later than their filename
     if split == 'val':
         epoch_shift = epoch_shift + 30
 
     # 1) Epoch-offset filtering
->>>>>>> 2f3b221f
     X_epoch, y_epoch = select_shifted_offsets(
         X_full, y_df, wallets_config, epoch_shift, split
     )
