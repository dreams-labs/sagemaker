#SageMaker Modeling Config
framework:
    name: xgboost
    version: 1.7-1

metaparams:
    endpoint_preds_dir: temp/endpoint_predictions
    # instance_type: local
    # instance_type: ml.m5.2xlarge
    instance_type: ml.m6i.2xlarge
    # instance_type: ml.c5.9xlarge
    # instance_type: ml.c6i.4xlarge
    instance_count: 1
    # batch_trans_instance_type: ml.c5.2xlarge
    # batch_trans_instance_type: ml.m5.2xlarge
    batch_trans_instance_type: ml.m6i.xlarge
    batch_trans_instance_count: 1

script_mode:
    entry_point: single_model_entry.py
    # entry_point: temporal_cv_model_entry.py
    source_dir: ../src/script_modeling

# KeyParam Target Var
target:
    classification:
        threshold: 0.40  # if target > {threshold}, class = 1
    # target_var: crypto_net_gain/crypto_inflows/base
    target_var: cw_crypto_net_gain/crypto_inflows/base
<<<<<<< HEAD
    # target_var: crypto_net_gain/crypto_inflows/base

predicting:
    y_pred_threshold: 0.5 # predictions above this are positive

training:
    model_type: regression
    eval_metric: rmse
    # model_type: classification  # regression or classification
    # eval_metric: aucpr
=======
    # target_var: cw_crypto_net_gain/crypto_inflows/winsorized

training:
    # model_type: regression  # regression or classification
    # eval_metric: rmse
    model_type: classification  # regression or classification
    eval_metric: aucpr
>>>>>>> 2f3b221f
    # eval_metric: top_quantile
    custom_val:
        metric: cw_coin_return # top_percentile of top_scores
        top_quantile: 0.01  # percent to apply validation
        top_scores: 0.8  # scores above this are validated
    custom_filters:
        cw_balance|total_usd_balance|w1:
            cli: cw_balance
            min: 100
<<<<<<< HEAD
        # trading|total_volume|w1:
        #     cli: total_volume
        #     min: 500
        #     max: 10000000
        macro|btc_mvrv_z_score_last|w1:
            cli: btc_z_score
            min: 1.5
            # max: 10
        cw_mktcap|end_portfolio_wtd_market_cap/market_cap_filled|w1:
            cli: cw_mkt_cap
            min: 25000000
            # max: 150000000
=======
            # max: 20
        # cw_trading|crypto_inflows|w1:
        #     cli: cw_inflows
        #     min: 500
        #     max: 10000000
        macro|btc_mvrv_z_score_last|w1:
            cli: btc_mvrv
            min: 1.
            # max: 4
        # macro|btc_vdd_multiple_last|w1:
        #     cli: btc_vdd
        #     min: 0.3
            # max: 2.0
        cw_mktcap|end_portfolio_wtd_market_cap/market_cap_filled|w1:
            cli: cw_mktcap
            min: 25000000
        #     max: 4000000000  # 4 billion
>>>>>>> 2f3b221f
        # trading|crypto_inflows|all_windows:
        trading|unique_coins_traded|all_windows:
            cli: unique_coins
            min: 5
        # balance|total_usd_balance|w1:




    #KeyParam Hyperparameters
    hyperparameters:

        # trees
        # num_round: 5
        num_round: 500
        max_depth: 4
        min_child_weight: 10
        eta: 0.5
        early_stopping_rounds: 25

        # sampling
        subsample: 0.8
        colsample_bytree: 0.8
        scale_pos_weight: 3  # 1 to disable

        # feature selection
        alpha: 5   # 0 to disable
        lambda: 5  # 1 to disable
        gamma: 0.3

        # epoch shift
        epoch_shift: 0

    # KeyParam HPO Tuning
    hpo:  # Hyperparameter Optimization
        # enabled: True
        objective_metric_name: validation:aucpr
        objective_type: maximize
        param_ranges:
        # Allowed values in the built in mode: [colsample_bytree, num_parallel_tree, max_depth, colsample_bynode, lambda, eta, alpha, num_round, colsample_bylevel, subsample, min_child_weight, max_delta_step, gamma]
            # max_depth:  [2, 6]
            # min_child_weight:  [5, 500]
            # eta:        [0.05, 0.2]
            subsample: [0.6, 1.0]
            colsample_bytree: [0.6, 1.0]
            alpha:  [0, 10]
            lambda: [1, 20]
            gamma: [0, 5]
            scale_pos_weight: [1, 100]
            # threshold: [0.1, 0.9]
        # max_jobs: 1
<<<<<<< HEAD
        max_jobs: 50
        max_parallel_jobs: 10
=======
        max_jobs: 20
        max_parallel_jobs: 10

predicting:
    y_pred_threshold: 0.5 # predictions above this are positive
>>>>>>> 2f3b221f
<|MERGE_RESOLUTION|>--- conflicted
+++ resolved
@@ -27,7 +27,6 @@
         threshold: 0.40  # if target > {threshold}, class = 1
     # target_var: crypto_net_gain/crypto_inflows/base
     target_var: cw_crypto_net_gain/crypto_inflows/base
-<<<<<<< HEAD
     # target_var: crypto_net_gain/crypto_inflows/base
 
 predicting:
@@ -38,15 +37,6 @@
     eval_metric: rmse
     # model_type: classification  # regression or classification
     # eval_metric: aucpr
-=======
-    # target_var: cw_crypto_net_gain/crypto_inflows/winsorized
-
-training:
-    # model_type: regression  # regression or classification
-    # eval_metric: rmse
-    model_type: classification  # regression or classification
-    eval_metric: aucpr
->>>>>>> 2f3b221f
     # eval_metric: top_quantile
     custom_val:
         metric: cw_coin_return # top_percentile of top_scores
@@ -56,7 +46,6 @@
         cw_balance|total_usd_balance|w1:
             cli: cw_balance
             min: 100
-<<<<<<< HEAD
         # trading|total_volume|w1:
         #     cli: total_volume
         #     min: 500
@@ -69,25 +58,6 @@
             cli: cw_mkt_cap
             min: 25000000
             # max: 150000000
-=======
-            # max: 20
-        # cw_trading|crypto_inflows|w1:
-        #     cli: cw_inflows
-        #     min: 500
-        #     max: 10000000
-        macro|btc_mvrv_z_score_last|w1:
-            cli: btc_mvrv
-            min: 1.
-            # max: 4
-        # macro|btc_vdd_multiple_last|w1:
-        #     cli: btc_vdd
-        #     min: 0.3
-            # max: 2.0
-        cw_mktcap|end_portfolio_wtd_market_cap/market_cap_filled|w1:
-            cli: cw_mktcap
-            min: 25000000
-        #     max: 4000000000  # 4 billion
->>>>>>> 2f3b221f
         # trading|crypto_inflows|all_windows:
         trading|unique_coins_traded|all_windows:
             cli: unique_coins
@@ -139,13 +109,5 @@
             scale_pos_weight: [1, 100]
             # threshold: [0.1, 0.9]
         # max_jobs: 1
-<<<<<<< HEAD
         max_jobs: 50
-        max_parallel_jobs: 10
-=======
-        max_jobs: 20
-        max_parallel_jobs: 10
-
-predicting:
-    y_pred_threshold: 0.5 # predictions above this are positive
->>>>>>> 2f3b221f
+        max_parallel_jobs: 10